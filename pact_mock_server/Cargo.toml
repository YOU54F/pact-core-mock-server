--- conflicted
+++ resolved
@@ -1,10 +1,6 @@
 [package]
 name = "pact_mock_server"
-<<<<<<< HEAD
 version = "2.1.1"
-=======
-version = "2.0.5"
->>>>>>> 4442eecd
 authors = ["Ronald Holshausen <ronald.holshausen@gmail.com>"]
 edition = "2024"
 description = "Pact-Rust support library that implements in process mock server"
@@ -27,7 +23,6 @@
 form_urlencoded = ["pact_models/form_urlencoded", "pact_matching/form_urlencoded"]
 
 [dependencies]
-<<<<<<< HEAD
 anyhow = "1.0.98"
 bytes = "1.10.1"
 futures = "0.3.31"
@@ -38,57 +33,29 @@
 itertools = "0.14.0"
 lazy_static = "1.5.0"
 maplit = "1.0.2"
-pact_matching = { version =  "~2.0.0-beta.1", default-features = false }
-pact_models = { version = "~1.3.1", default-features = false }
+pact_matching = { version =  "~2.0.0-beta.3", default-features = false }
+pact_models = { version = "~1.3.3", default-features = false }
 pact-plugin-driver = { version = "~0.7.4", optional = true, default-features = false }
 rcgen = {  version = "0.13.2", optional = true, default-features = false, features = ["pem", "crypto", "ring"] }
 rustls = { version = "0.23.27", optional = true, default-features = false, features = ["ring"] }
-rustls-pemfile = { version = "2.2.0", optional = true, default-features = false }
-rustls-webpki = { version = "0.102.8", optional = true, default-features = false }
+rustls-pemfile = { version = "2.2.0", optional = true }
+rustls-webpki = { version = "0.103.3", optional = true }
 serde = { version = "1.0.219", features = ["derive"] }
 serde_json = "1.0.140"
 thiserror = "2.0.12"
-tokio = { version = "1.45.0", features = ["full"] }
+tokio = { version = "1.45.1", features = ["full"] }
 tokio-rustls = { version = "0.26.2", optional = true, default-features = false, features = ["ring"] }
 tracing = "0.1.41"
-tracing-core = "0.1.33"
+tracing-core = "0.1.34"
 url = "2.5.4"
 uuid = { version = "1.16.0", features = ["v4"] }
-=======
-anyhow = "1.0.86"
-bytes = "1.7.1"
-futures = "0.3.30"
-hyper = { version = "1.4.1", features = ["full"] }
-http-body-util = "0.1.2"
-hyper-rustls = { version = "0.27.2", optional = true, default-features = false, features = ["http1", "http2", "ring", "webpki-tokio", "tls12", "logging"]  }
-hyper-util = { version = "0.1.7", features = ["full"] }
-itertools = "0.14.0"
-lazy_static = "1.5.0"
-maplit = "1.0.2"
-pact_matching = { version =  "~1.2.12", default-features = false }
-pact_models = { version = "~1.3.3", default-features = false }
-pact-plugin-driver = { version = "~0.7.4", optional = true, default-features = false }
-rcgen = {  version = "0.13.1", optional = true, default-features = false, features = ["pem", "crypto", "ring"] }
-rustls = { version = "0.23.12", optional = true, default-features = false, features = ["ring"] }
-rustls-pemfile = { version = "2.2.0", optional = true }
-rustls-webpki = { version = "0.103.3", optional = true }
-serde = { version = "1.0.209", features = ["derive"] }
-serde_json = "1.0.127"
-thiserror = "2.0.11"
-tokio = { version = "1.40.0", features = ["full"] }
-tokio-rustls = { version = "0.26.0", optional = true, default-features = false, features = ["ring"] }
-tracing = "0.1.40"
-tracing-core = "0.1.32"
-url = "2.5.2"
-uuid = { version = "1.10.0", features = ["v4"] }
->>>>>>> 4442eecd
 
 [dev-dependencies]
 env_logger = "0.11.8"
 expectest = "0.12.0"
 pretty_assertions = "1.4.1"
 quickcheck = "1.0.3"
-reqwest = { version = "0.12.15", default-features = false, features = ["rustls-tls-native-roots", "blocking", "json", "http2"] }
+reqwest = { version = "0.12.20", default-features = false, features = ["rustls-tls-native-roots", "blocking", "json", "http2"] }
 test-log = "0.2.17"
 test-env-log = "0.2.8"
 tokio-test = "0.4.4"
