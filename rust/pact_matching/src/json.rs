--- conflicted
+++ resolved
@@ -26,15 +26,14 @@
     }
 }
 
-<<<<<<< HEAD
-impl Matches<Json> for Json {
-    fn matches(&self, actual: &Json, matcher: &MatchingRule) -> Result<(), String> {
+impl Matches<Value> for Value {
+    fn matches(&self, actual: &Value, matcher: &MatchingRule) -> Result<(), String> {
         let result = match *matcher {
           MatchingRule::Regex(ref regex) => {
             match Regex::new(regex) {
               Ok(re) => {
                 let actual_str = match actual {
-                  &Json::String(ref s) => s.clone(),
+                  &Value::String(ref s) => s.clone(),
                   _ => actual.to_string()
                 };
                 if re.is_match(&actual_str) {
@@ -47,23 +46,6 @@
             }
           },
           MatchingRule::Type => {
-=======
-impl Matches<Value> for Value {
-    fn matches(&self, actual: &Value, matcher: &Matcher) -> Result<(), String> {
-        let result = match *matcher {
-           Matcher::RegexMatcher(ref regex) => {
-               let actual_str = match actual {
-                   &Value::String(ref s) => s.clone(),
-                   _ => actual.to_string()
-               };
-               if regex.is_match(&actual_str) {
-                   Ok(())
-               } else {
-                   Err(format!("Expected '{}' to match '{}'", value_of(actual), regex))
-               }
-           },
-           Matcher::TypeMatcher => {
->>>>>>> 4c7c66a0
                match (self, actual) {
                    (&Value::Array(_), &Value::Array(_)) => Ok(()),
                    (&Value::Bool(_), &Value::Bool(_)) => Ok(()),
@@ -137,17 +119,16 @@
     }
 }
 
-<<<<<<< HEAD
-impl Matches<Vec<Json>> for Vec<Json> {
-    fn matches(&self, actual: &Vec<Json>, matcher: &MatchingRule) -> Result<(), String> {
+impl Matches<Vec<Value>> for Vec<Value> {
+    fn matches(&self, actual: &Vec<Value>, matcher: &MatchingRule) -> Result<(), String> {
         let result = match *matcher {
           MatchingRule::Regex(ref regex) => {
             match Regex::new(regex) {
               Ok(re) => {
-                if re.is_match(&Json::Array(actual.clone()).to_string()) {
+                if re.is_match(&Value::Array(actual.clone()).to_string()) {
                   Ok(())
                 } else {
-                  Err(format!("Expected '{:?}' to match '{}'", value_of(&Json::Array(actual.clone())), regex))
+                  Err(format!("Expected '{:?}' to match '{}'", value_of(&Value::Array(actual.clone())), regex))
                 }
               },
               Err(err) => Err(format!("'{}' is not a valid regular expression - {}", regex, err))
@@ -155,20 +136,6 @@
           },
           MatchingRule::Type => Ok(()),
           MatchingRule::MinType(min) => {
-=======
-impl Matches<Vec<Value>> for Vec<Value> {
-    fn matches(&self, actual: &Vec<Value>, matcher: &Matcher) -> Result<(), String> {
-        let result = match *matcher {
-           Matcher::RegexMatcher(ref regex) => {
-               if regex.is_match(&Value::Array(actual.clone()).to_string()) {
-                   Ok(())
-               } else {
-                   Err(format!("Expected '{:?}' to match '{}'", value_of(&Value::Array(actual.clone())), regex))
-               }
-           },
-           Matcher::TypeMatcher => Ok(()),
-           Matcher::MinTypeMatcher(min) => {
->>>>>>> 4c7c66a0
                if actual.len() < min {
                    Err(format!("Expected '{}' to have a minimum length of {}", value_of(&Value::Array(actual.clone())), min))
                } else {
@@ -208,15 +175,9 @@
 
 /// Matches the expected JSON to the actual, and populates the mismatches vector with any differences
 pub fn match_json(expected: &String, actual: &String, config: DiffConfig,
-<<<<<<< HEAD
     mismatches: &mut Vec<super::Mismatch>, matchers: &MatchingRules) {
-    let expected_json = Json::from_str(expected);
-    let actual_json = Json::from_str(actual);
-=======
-    mismatches: &mut Vec<super::Mismatch>, matchers: &Option<Matchers>) {
     let expected_json = Value::from_str(expected);
     let actual_json = Value::from_str(actual);
->>>>>>> 4c7c66a0
 
     if expected_json.is_err() || actual_json.is_err() {
         match expected_json {
@@ -280,13 +241,8 @@
     output
 }
 
-<<<<<<< HEAD
-fn compare(path: &Vec<String>, expected: &Json, actual: &Json, config: &DiffConfig,
+fn compare(path: &Vec<String>, expected: &Value, actual: &Value, config: &DiffConfig,
     mismatches: &mut Vec<super::Mismatch>, matchers: &MatchingRules) {
-=======
-fn compare(path: &Vec<String>, expected: &Value, actual: &Value, config: &DiffConfig,
-    mismatches: &mut Vec<super::Mismatch>, matchers: &Option<Matchers>) {
->>>>>>> 4c7c66a0
     debug!("Comparing path {}", path.join("."));
     match (expected, actual) {
         (&Value::Object(ref emap), &Value::Object(ref amap)) => compare_maps(path, emap, amap, config, mismatches, matchers),
@@ -309,14 +265,8 @@
     }
 }
 
-<<<<<<< HEAD
-fn compare_maps(path: &Vec<String>, expected: &BTreeMap<String, Json>, actual: &BTreeMap<String, Json>,
+fn compare_maps(path: &Vec<String>, expected: &serde_json::Map<String, Value>, actual: &serde_json::Map<String, Value>,
     config: &DiffConfig, mismatches: &mut Vec<super::Mismatch>, matchers: &MatchingRules) {
-=======
-fn compare_maps(path: &Vec<String>, expected: &serde_json::Map<String, Value>, actual: &serde_json::Map<String, Value>,
-    config: &DiffConfig, mismatches: &mut Vec<super::Mismatch>, matchers: &Option<Matchers>) {
-
->>>>>>> 4c7c66a0
     if expected.is_empty() && !actual.is_empty() {
       mismatches.push(Mismatch::BodyMismatch { path: path.join("."),
           expected: Some(value_of(&json!(expected))),
@@ -370,19 +320,13 @@
     }
 }
 
-<<<<<<< HEAD
-fn compare_lists(path: &Vec<String>, expected: &Vec<Json>, actual: &Vec<Json>, config: &DiffConfig,
+fn compare_lists(path: &Vec<String>, expected: &Vec<Value>, actual: &Vec<Value>, config: &DiffConfig,
     mismatches: &mut Vec<super::Mismatch>, matchers: &MatchingRules) {
-=======
-fn compare_lists(path: &Vec<String>, expected: &Vec<Value>, actual: &Vec<Value>, config: &DiffConfig,
-    mismatches: &mut Vec<super::Mismatch>, matchers: &Option<Matchers>) {
->>>>>>> 4c7c66a0
     let spath = path.join(".");
     if matchers.matcher_is_defined("body", &path) {
         debug!("compare_lists: matcher defined for path '{}'", spath);
-<<<<<<< HEAD
-        let expected_json = Json::Array(expected.clone());
-        let actual_json = Json::Array(actual.clone());
+        let expected_json = Value::Array(expected.clone());
+        let actual_json = Value::Array(actual.clone());
         match match_values("body", path, matchers.clone(), &expected_json, &actual_json) {
             Err(messages) => {
               for message in messages {
@@ -394,15 +338,6 @@
                 })
               }
             },
-=======
-        let expected_json = Value::Array(expected.clone());
-        let actual_json = Value::Array(actual.clone());
-        match match_values(path, matchers.clone().unwrap(), &expected_json, &actual_json) {
-            Err(message) => mismatches.push(Mismatch::BodyMismatch { path: path.join("."),
-                expected: Some(expected_json.to_string()),
-                actual: Some(actual_json.to_string()),
-                mismatch: message.clone() }),
->>>>>>> 4c7c66a0
             Ok(_) => ()
         }
         let expected_example = expected.first().unwrap().clone();
@@ -428,13 +363,8 @@
     }
 }
 
-<<<<<<< HEAD
-fn compare_list_content(path: &Vec<String>, expected: &Vec<Json>, actual: &Vec<Json>, config: &DiffConfig,
+fn compare_list_content(path: &Vec<String>, expected: &Vec<Value>, actual: &Vec<Value>, config: &DiffConfig,
     mismatches: &mut Vec<super::Mismatch>, matchers: &MatchingRules) {
-=======
-fn compare_list_content(path: &Vec<String>, expected: &Vec<Value>, actual: &Vec<Value>, config: &DiffConfig,
-    mismatches: &mut Vec<super::Mismatch>, matchers: &Option<Matchers>) {
->>>>>>> 4c7c66a0
     for (index, value) in expected.iter().enumerate() {
       let ps = index.to_string();
       debug!("Comparing list item {} with value '{:?}' to '{:?}'", index, actual.get(index), value);
@@ -451,17 +381,10 @@
     }
 }
 
-<<<<<<< HEAD
-fn compare_values(path: &Vec<String>, expected: &Json, actual: &Json, mismatches: &mut Vec<super::Mismatch>,
+fn compare_values(path: &Vec<String>, expected: &Value, actual: &Value, mismatches: &mut Vec<super::Mismatch>,
     matchers: &MatchingRules) {
     let matcher_result = if matchers.matcher_is_defined("body", &path) {
         match_values("body", path, matchers.clone(), expected, actual)
-=======
-fn compare_values(path: &Vec<String>, expected: &Value, actual: &Value, mismatches: &mut Vec<super::Mismatch>,
-    matchers: &Option<Matchers>) {
-    let matcher_result = if matcher_is_defined(&path, matchers) {
-        match_values(path, matchers.clone().unwrap(), expected, actual)
->>>>>>> 4c7c66a0
     } else {
         expected.matches(actual, &MatchingRule::Equality).map_err(|err| vec![err])
     };
@@ -488,12 +411,7 @@
     use Mismatch;
     use DiffConfig;
     use matchers::*;
-<<<<<<< HEAD
-    use rustc_serialize::json::Json;
     use models::matchingrules::*;
-=======
-    use regex::Regex;
->>>>>>> 4c7c66a0
 
     #[test]
     fn match_json_handles_invalid_expected_json() {
@@ -790,96 +708,57 @@
 
     #[test]
     fn equality_matcher_test() {
-<<<<<<< HEAD
         let matcher = MatchingRule::Equality;
-        expect!(Json::String(s!("100")).matches(&Json::String(s!("100")), &matcher)).to(be_ok());
-        expect!(Json::String(s!("100")).matches(&Json::String(s!("101")), &matcher)).to(be_err());
-        expect!(Json::String(s!("100")).matches(&Json::U64(100), &matcher)).to(be_err());
-=======
-        let matcher = Matcher::EqualityMatcher;
         expect!(Value::String(s!("100")).matches(&Value::String(s!("100")), &matcher)).to(be_ok());
         expect!(Value::String(s!("100")).matches(&Value::String(s!("101")), &matcher)).to(be_err());
         expect!(Value::String(s!("100")).matches(&json!(100), &matcher)).to(be_err());
->>>>>>> 4c7c66a0
     }
 
     #[test]
     fn regex_matcher_test() {
-<<<<<<< HEAD
         let matcher = MatchingRule::Regex(s!("^\\d+$"));
-        expect!(Json::String(s!("100")).matches(&Json::String(s!("100")), &matcher)).to(be_ok());
-        expect!(Json::String(s!("100")).matches(&Json::String(s!("101")), &matcher)).to(be_ok());
-        expect!(Json::String(s!("100")).matches(&Json::String(s!("10a")), &matcher)).to(be_err());
-        expect!(Json::String(s!("100")).matches(&Json::U64(100), &matcher)).to(be_ok());
-        expect!(Json::String(s!("100")).matches(&Json::F64(100.02), &matcher)).to(be_err());
-=======
-        let matcher = Matcher::RegexMatcher(Regex::new("^\\d+$").unwrap());
         expect!(Value::String(s!("100")).matches(&Value::String(s!("100")), &matcher)).to(be_ok());
         expect!(Value::String(s!("100")).matches(&Value::String(s!("101")), &matcher)).to(be_ok());
         expect!(Value::String(s!("100")).matches(&Value::String(s!("10a")), &matcher)).to(be_err());
         expect!(Value::String(s!("100")).matches(&json!(100), &matcher)).to(be_ok());
->>>>>>> 4c7c66a0
     }
 
     #[test]
     fn type_matcher_test() {
-<<<<<<< HEAD
         let matcher = MatchingRule::Type;
-        expect!(Json::String(s!("100")).matches(&Json::String(s!("100")), &matcher)).to(be_ok());
-        expect!(Json::String(s!("100")).matches(&Json::String(s!("101")), &matcher)).to(be_ok());
-        expect!(Json::String(s!("100")).matches(&Json::String(s!("10a")), &matcher)).to(be_ok());
-        expect!(Json::String(s!("100")).matches(&Json::U64(100), &matcher)).to(be_err());
-        expect!(Json::String(s!("100")).matches(&Json::F64(100f64), &matcher)).to(be_err());
-=======
-        let matcher = Matcher::TypeMatcher;
         expect!(Value::String(s!("100")).matches(&Value::String(s!("100")), &matcher)).to(be_ok());
         expect!(Value::String(s!("100")).matches(&Value::String(s!("101")), &matcher)).to(be_ok());
         expect!(Value::String(s!("100")).matches(&Value::String(s!("10a")), &matcher)).to(be_ok());
         expect!(Value::String(s!("100")).matches(&json!(100), &matcher)).to(be_err());
->>>>>>> 4c7c66a0
     }
 
     #[test]
     fn min_type_matcher_test() {
-<<<<<<< HEAD
         let matcher = MatchingRule::MinType(2);
-        expect!(Json::Array(vec![]).matches(&Json::Array(vec![Json::U64(100), Json::U64(100)]), &matcher)).to(be_ok());
-        expect!(Json::Array(vec![]).matches(&Json::Array(vec![Json::U64(100)]), &matcher)).to(be_err());
-        expect!(Json::String(s!("100")).matches(&Json::String(s!("101")), &matcher)).to(be_ok());
-=======
-        let matcher = Matcher::MinTypeMatcher(2);
         expect!(Value::Array(vec![]).matches(&Value::Array(vec![json!(100), json!(100)]), &matcher)).to(be_ok());
         expect!(Value::Array(vec![]).matches(&Value::Array(vec![json!(100)]), &matcher)).to(be_err());
         expect!(Value::String(s!("100")).matches(&Value::String(s!("101")), &matcher)).to(be_ok());
->>>>>>> 4c7c66a0
     }
 
     #[test]
     fn max_type_matcher_test() {
-<<<<<<< HEAD
         let matcher = MatchingRule::MaxType(1);
-        expect!(Json::Array(vec![]).matches(&Json::Array(vec![Json::U64(100), Json::U64(100)]), &matcher)).to(be_err());
-        expect!(Json::Array(vec![]).matches(&Json::Array(vec![Json::U64(100)]), &matcher)).to(be_ok());
-        expect!(Json::String(s!("100")).matches(&Json::String(s!("101")), &matcher)).to(be_ok());
-=======
-        let matcher = Matcher::MaxTypeMatcher(1);
         expect!(Value::Array(vec![]).matches(&Value::Array(vec![json!(100), json!(100)]), &matcher)).to(be_err());
         expect!(Value::Array(vec![]).matches(&Value::Array(vec![json!(100)]), &matcher)).to(be_ok());
         expect!(Value::String(s!("100")).matches(&Value::String(s!("101")), &matcher)).to(be_ok());
->>>>>>> 4c7c66a0
     }
 
     #[test]
     fn min_max_type_matcher_test() {
       let matcher = MatchingRule::MinMaxType(2, 3);
-      expect!(Json::Array(vec![]).matches(&Json::Array(vec![Json::U64(100), Json::U64(100)]),
+      expect!(Value::Array(vec![]).matches(&Array::Array(vec![json!(100), json!(100)]),
         &matcher)).to(be_ok());
-      expect!(Json::Array(vec![]).matches(&Json::Array(vec![Json::U64(100), Json::U64(100),
+      expect!(Value::Array(vec![]).matches(&Array::Array(vec![json!(100), json!(100),
         Json::U64(100)]), &matcher)).to(be_ok());
-      expect!(Json::Array(vec![]).matches(&Json::Array(vec![Json::U64(100), Json::U64(100),
+      expect!(Value::Array(vec![]).matches(&Array::Array(vec![json!(100), json!(100),
         Json::U64(100), Json::U64(100)]), &matcher)).to(be_err());
-      expect!(Json::Array(vec![]).matches(&Json::Array(vec![Json::U64(100)]), &matcher)).to(be_err());
-      expect!(Json::String(s!("100")).matches(&Json::String(s!("101")), &matcher)).to(be_ok());
+      expect!(Value::Array(vec![]).matches(&Array::Array(vec![json!(100)]), &matcher)).to(be_err());
+      expect!(Value::String(s!("100")).matches(&Value::String(s!("101")), &matcher)).to(be_ok());
     }
 
     #[test]
