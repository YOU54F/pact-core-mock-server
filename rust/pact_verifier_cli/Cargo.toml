--- conflicted
+++ resolved
@@ -15,15 +15,8 @@
 [dependencies]
 libc = "0.2.9"
 clap = "2.13.0"
-<<<<<<< HEAD
-# pact_matching = "0.3.0"
-pact_matching = { path = "../pact_matching" }
-# pact_verifier = "0.3.0"
-pact_verifier = { path = "../pact_verifier" }
-=======
-pact_matching = { version = "0.2.2", path = "../pact_matching" }
-pact_verifier = { version = "0.2.1", path = "../pact_verifier" }
->>>>>>> 801302f6
+pact_matching = { version = "0.3.0", path = "../pact_matching" }
+pact_verifier = { version = "0.3.0", path = "../pact_verifier" }
 p-macro = "0.2.0"
 simplelog = "0.1.0"
 log = "0.3.5"
