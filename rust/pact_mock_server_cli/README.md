# Standalone Pact Mock Server

This project provides both a restful web api and command line interface to run pact mock servers. It is a single
executable binary and is able to manage multiple mock servers. The lifecycle of each mock server can be controlled by the
<<<<<<< HEAD
restful web api or through the command line interface. It implements the [V2 Pact specification](https://github.com/pact-foundation/pact-specification/tree/version-2).
=======
restful web api or through the command line interface. It implements the [V1.1 Pact specification](https://github.com/pact-foundation/pact-specification/tree/version-1.1).
>>>>>>> b0bebb7b

[Online rust docs](https://docs.rs/pact_mock_server_cli/)

## Command line interface

The mock server is bundles as a single binary executable `pact_mock_server_cli`. Running this with out any options displays
the standard help.

```console
./pact_mock_server_cli v0.0.1
Standalone Pact mock server

USAGE:
    pact_mock_server_cli [FLAGS] [OPTIONS] <SUBCOMMAND>

FLAGS:
        --help       Prints help information
    -v, --version    Prints version information

OPTIONS:
    -h, --host <host>            hostname the master mock server runs on (defaults to localhost)
    -l, --loglevel <loglevel>    Log level for mock servers to write to the log file (defaults to info) [values: error, warn,
                                 info, debug, trace, none]
    -p, --port <port>            port the master mock server runs on (defaults to 8080)

SUBCOMMANDS:
    create      Creates a new mock server from a pact file
    help        Prints this message or the help of the given subcommand(s)
    list        Lists all the running mock servers
    shutdown    Shutdown the mock server by id or port number, releasing all its resources
    start       Starts the master mock server
    verify      Verify the mock server by id or port number, and generate a pact file if all ok
```

### Options

The following options are available for all subcommands:

#### Host: -h, --host <host>

This sets the host the master mock server runs on. By default this will be localhost.

#### Port: -p, --port <port>

This sets the port that the master mock server runs on. By default this will be 8080. The start command will start the
master server using this port.

#### Log level: -l, --loglevel <loglevel>

This sets the log level that the CLI and mock servers log at. It defaults to info. Valid values are: error, warn,
info, debug, trace, none.

### Sub-commands

#### help

This prints either the main help or the help for a sub-command.

#### start

This starts the master mock server. This server needs to be running for the other sub-commands to work.

```console
$ ./pact_mock_server_cli help start
start v0.0.1
Starts the master mock server

USAGE:
    start [FLAGS] [OPTIONS]

FLAGS:
        --help    Prints help information

OPTIONS:
    -h, --host <host>            hostname the master mock server runs on (defaults to localhost)
    -l, --loglevel <loglevel>    Log level for mock servers to write to the log file (defaults to info) [values: error, warn,
                                 info, debug, trace, none]
    -o, --output <output>        the directory where to write files to (defaults to current directory)
    -p, --port <port>            port the master mock server runs on (defaults to 8080)
```

##### Options

###### Output directory: -o, --output <output>

This sets the output directory that log files and pact files are written to. It defaults to the current working directory.

##### Example

```console
$ ./pact_mock_server_cli start -l debug -o logs/
15:40:08 [DEBUG] hyper::server: threads = 10
15:40:08 [INFO] pact_mock_server_cli::server: Server started on port 8080
```

#### create

This creates a new pact mock server managed by the master server from a pact file. The ID and port of the mock server
will be displayed.

```console
$ ./pact_mock_server_cli help create
create v0.0.1
Creates a new mock server from a pact file

USAGE:
    create [FLAGS] [OPTIONS] --file <file>

FLAGS:
        --help    Prints help information

OPTIONS:
    -f, --file <file>            the pact file to define the mock server
    -h, --host <host>            hostname the master mock server runs on (defaults to localhost)
    -l, --loglevel <loglevel>    Log level for mock servers to write to the log file (defaults to info) [values: error, warn,
                                 info, debug, trace, none]
    -p, --port <port>            port the master mock server runs on (defaults to 8080)
```

##### Options

###### Pact File: -f, --file <file>

This option specifies the pact file to base the mock server on. It is a mandatory option.

##### Example

```console
$ ./pact_mock_server_cli create -f ../../../libpact_matching/tests/pact.json
15:43:47 [INFO] pact_mock_server_cli::create_mock: Creating mock server from file ../../../libpact_matching/tests/pact.json
Mock server "7d1bf906d0ff42528f2d7d794dd19c5b" started on port 52943
```

#### list

Lists out all running mock servers with their ID, port, provider name and status.

```console
$ ./pact_mock_server_cli list --help
pact_mock_server_cli-list v0.0.1
Lists all the running mock servers

USAGE:
    pact_mock_server_cli list [FLAGS] [OPTIONS]

FLAGS:
        --help    Prints help information

OPTIONS:
    -h, --host <host>            hostname the master mock server runs on (defaults to localhost)
    -l, --loglevel <loglevel>    Log level for mock servers to write to the log file (defaults to info) [values: error, warn,
                                 info, debug, trace, none]
    -p, --port <port>            port the master mock server runs on (defaults to 8080)
```

##### Example

```console
$ ./pact_mock_server_cli list
Mock Server Id                    Port   Provider       Status
7d1bf906d0ff42528f2d7d794dd19c5b  52943  Alice Service  error
```

#### verify

This checks that the mock server, specified by ID or port number, has met all the expectations of the pact file. If all
expectations have been met, the pact file will be written out to the output directory that was specified with the start
sub-command. If there is any errors, no pact file will be written and the errors displayed to the console.

```console
$ ./pact_mock_server_cli verify --help
pact_mock_server_cli-verify v0.0.1
Verify the mock server by id or port number, and generate a pact file if all ok

USAGE:
    pact_mock_server_cli verify [FLAGS] [OPTIONS] --mock-server-id <mock-server-id> --mock-server-port <mock-server-port>

FLAGS:
        --help    Prints help information

OPTIONS:
    -h, --host <host>                            hostname the master mock server runs on (defaults to localhost)
    -l, --loglevel <loglevel>                    Log level for mock servers to write to the log file (defaults to info) [values: error,
                                                 warn, info, debug, trace, none]
    -i, --mock-server-id <mock-server-id>        the ID of the mock server
    -m, --mock-server-port <mock-server-port>    the port number of the mock server
    -p, --port <port>                            port the master mock server runs on (defaults to 8080)
```

##### Options

###### Mock server ID: -i, --mock-server-id <mock-server-id>

The ID of the mock server to verify. Either this option or the mock server port option must be provided.

###### Mock server Port: -m, --mock-server-port <mock-server-port>

The port number of the mock server to verify. Either this option or the mock server ID option must be provided.

##### Example

In the case of a mock server that has issues:

```console
$ ./pact_mock_server_cli verify -m 52943
Mock server 7d1bf906d0ff42528f2d7d794dd19c5b/52943 failed verification with 1 errors

0 - Expected request was not received - {"method":"GET","path":"/mallory","query":"name=ron&status=good"}
```

and for a mock server that has matched all requests:

```console
$ ./pact_mock_server_cli verify -m 52943
Mock server 7d1bf906d0ff42528f2d7d794dd19c5b/52943 verified ok
```

#### shutdown

Shutdown the mock server by id or port number, releasing all its resources.

```console
$ ./pact_mock_server_cli help shutdown
shutdown v0.0.1
Shutdown the mock server by id or port number, releasing all its resources

USAGE:
    shutdown [FLAGS] [OPTIONS] --mock-server-id <mock-server-id> --mock-server-port <mock-server-port>

FLAGS:
        --help    Prints help information

OPTIONS:
    -h, --host <host>                            hostname the master mock server runs on (defaults to localhost)
    -l, --loglevel <loglevel>                    Log level for mock servers to write to the log file (defaults to info) [values: error,
                                                 warn, info, debug, trace, none]
    -i, --mock-server-id <mock-server-id>        the ID of the mock server
    -m, --mock-server-port <mock-server-port>    the port number of the mock server
    -p, --port <port>                            port the master mock server runs on (defaults to 8080)
```

##### Options

###### Mock server ID: -i, --mock-server-id <mock-server-id>

The ID of the mock server to shutdown. Either this option or the mock server port option must be provided.

###### Mock server Port: -m, --mock-server-port <mock-server-port>

The port number of the mock server to shutdown. Either this option or the mock server ID option must be provided.

##### Example

```console
$ ./pact_mock_server_cli shutdown -i 3a94a472d04849048b78109e288702d0
Mock server with id '3a94a472d04849048b78109e288702d0' shutdown ok
```

## Restful JSON API

The master mock server provides a restful JSON API, and this API is what the command line sub-commands use to
communicate and control the master server.

### End points

#### GET /

This returns a list of all running mock servers managed by this master server.

example request:

```
GET http://localhost:8080/ HTTP/1.1
```

example response:

```json
{
  "mockServers": [
    {
      "id": "7d1bf906d0ff42528f2d7d794dd19c5b",
      "port": 52943,
      "provider": "Alice Service",
      "status": "ok"
    }
  ]
}
```

#### POST /

This creates a new mock server from a pact file that must be present as JSON in the body. Returns the details of the mock server
in the response.

example request:

```
POST http://localhost:8080/ HTTP/1.1
Content-Type: application/json
```

payload:

```json
{
  "provider": {
    "name": "Alice Service"
  },
  "consumer": {
    "name": "Consumer"
  },
  "interactions": [
    {
      "description": "a retrieve Mallory request",
      "request": {
        "method": "GET",
        "path": "/mallory",
        "query": "name=ron&status=good"
      },
      "response": {
        "status": 200,
        "headers": {
          "Content-Type": "text/html"
        },
        "body": "\"That is some good Mallory.\""
      }
    }
  ]
}
```

example response:

```json
{
  "mockServer": {
    "id": "81c3483901e647ba8f545f2842d09cba",
    "port": 58276
  }
}
```

#### Response codes

##### 200 OK

This is returned when if the mock server was created successfully.

##### 422 Unprocessable Entity

This is returned if the pact JSON could not be parsed or the mock server could not be started.

#### GET /mockserver/:id

Returns details of the mock server with `:id`, which can be either a mockserver ID or port number.

example request:

```
GET http://localhost:8080/mockserver/33218 HTTP/1.1
```

example response:

```json
{
  "id": "3201b3e2f04f402c83b374a077f8f8dd",
  "port": 33218,
  "provider": "Alice Service",
  "status": "error"
}
```

#### Response codes

##### 200 OK

This is returned with a valid mockserver.

##### 404 Not Found

This is returned if no mock server was found with the given ID or port number.

#### POST /mockserver/:id/verify

This checks that the mock server, specified by ID or port number, has met all the expectations of the pact file. If all
expectations have been met, the pact file will be written out to the output directory that was specified with the start
sub-command. If any mismatched requests where received by the mock server, they will be returned.

example request:

```
POST http://localhost:8080/mockserver/33218/verify HTTP/1.1
```

#### Response codes

##### 204 No Content

This is returned when all expectations have been successfully met and the pact file has been written out to the output directory.

##### 422 Unprocessable Entity

This is returned if any expectations have not been met, or any unrecognised requests where received. The details are
returned in the body.

example response:

```json
{
  "mismatches": [
    {
      "method": "GET",
      "path": "/mallory",
      "request": {
        "method": "GET",
        "path": "/mallory",
        "query": "name=ron&status=good"
      },
      "type": "missing-request"
    }
  ],
  "mockServer": {
    "id": "3201b3e2f04f402c83b374a077f8f8dd",
    "port": 33218,
    "provider": "Alice Service",
    "status": "error"
  }
}
```

##### 404 Not Found

This is returned if the ID or port number did not correspond to a running mock server or the pact file could not be
written.

#### DELETE /mockserver/:id

Shuts down the mock server with `:id`, which can be either a mockserver ID or port number.

example request:

```
DELETE http://localhost:8080/mockserver/33218 HTTP/1.1
```

#### Response codes

##### 204 No Content

This is returned when the mock server has been shutdown.

##### 404 Not Found

This is returned if no mock server was found with the given ID or port number.<|MERGE_RESOLUTION|>--- conflicted
+++ resolved
@@ -2,11 +2,7 @@
 
 This project provides both a restful web api and command line interface to run pact mock servers. It is a single
 executable binary and is able to manage multiple mock servers. The lifecycle of each mock server can be controlled by the
-<<<<<<< HEAD
 restful web api or through the command line interface. It implements the [V2 Pact specification](https://github.com/pact-foundation/pact-specification/tree/version-2).
-=======
-restful web api or through the command line interface. It implements the [V1.1 Pact specification](https://github.com/pact-foundation/pact-specification/tree/version-1.1).
->>>>>>> b0bebb7b
 
 [Online rust docs](https://docs.rs/pact_mock_server_cli/)
 
