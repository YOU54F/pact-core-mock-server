[package]
name = "pact_verifier"
<<<<<<< HEAD
version = "0.3.0"
authors = ["Ronald Holshausen <uglyog@gmail.com>"]
description = "Pact-Rust support library that implements provider verification functions"
documentation = "https://docs.rs/pact_verifier/0.3.0/pact_verifier/"
=======
version = "0.2.2"
authors = ["Ronald Holshausen <uglyog@gmail.com>"]
description = "Pact-Rust support library that implements provider verification functions"
documentation = "https://docs.rs/pact_verifier/0.2.2/pact_verifier/"
>>>>>>> 4c7c66a0
homepage = "http://www.pact.io"
repository = "https://github.com/pact-foundation/pact-reference/blob/master/rust/pact_verifier"
readme = "README.md"
keywords = ["testing", "pact", "cdc"]
license = "MIT"
exclude = [
    "*.iml"
]

[dependencies]
libc = "0.2.9"
<<<<<<< HEAD
rustc-serialize = "0.3"
# pact_matching = "0.3.0"
pact_matching = { path = "../pact_matching" }
# pact_consumer = "0.3.0"
pact_consumer = { path = "../pact_consumer" }
=======
serde_json = "1.0"
pact_matching = "0.2.2"
# pact_matching = { path = "../pact_matching" }
pact_consumer = "0.2.0"
# pact_consumer = { path = "../pact_consumer" }
>>>>>>> 4c7c66a0
p-macro = "0.2.0"
log = "0.3.5"
maplit = "0.1.3"
lazy_static = "0.1.15"
itertools = "0.5.4"
ansi_term = "0.9"
regex = "0.1"
difference = "0.4"

[dependencies.hyper]
version = "0.9.7"
default-features = false

[lib]
crate-type = ["cdylib", "rlib"]

[dev-dependencies]
quickcheck = "0.2"
expectest = "0.5.1"
env_logger = "0.3.2"<|MERGE_RESOLUTION|>--- conflicted
+++ resolved
@@ -1,16 +1,9 @@
 [package]
 name = "pact_verifier"
-<<<<<<< HEAD
 version = "0.3.0"
 authors = ["Ronald Holshausen <uglyog@gmail.com>"]
 description = "Pact-Rust support library that implements provider verification functions"
 documentation = "https://docs.rs/pact_verifier/0.3.0/pact_verifier/"
-=======
-version = "0.2.2"
-authors = ["Ronald Holshausen <uglyog@gmail.com>"]
-description = "Pact-Rust support library that implements provider verification functions"
-documentation = "https://docs.rs/pact_verifier/0.2.2/pact_verifier/"
->>>>>>> 4c7c66a0
 homepage = "http://www.pact.io"
 repository = "https://github.com/pact-foundation/pact-reference/blob/master/rust/pact_verifier"
 readme = "README.md"
@@ -22,19 +15,11 @@
 
 [dependencies]
 libc = "0.2.9"
-<<<<<<< HEAD
-rustc-serialize = "0.3"
+serde_json = "1.0"
 # pact_matching = "0.3.0"
 pact_matching = { path = "../pact_matching" }
 # pact_consumer = "0.3.0"
 pact_consumer = { path = "../pact_consumer" }
-=======
-serde_json = "1.0"
-pact_matching = "0.2.2"
-# pact_matching = { path = "../pact_matching" }
-pact_consumer = "0.2.0"
-# pact_consumer = { path = "../pact_consumer" }
->>>>>>> 4c7c66a0
 p-macro = "0.2.0"
 log = "0.3.5"
 maplit = "0.1.3"
