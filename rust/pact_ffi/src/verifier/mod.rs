--- conflicted
+++ resolved
@@ -14,14 +14,11 @@
 use crate::{as_mut, ffi_fn, safe_str};
 use crate::util::*;
 use crate::util::string::if_null;
+use serde::Serialize;
 
 mod args;
 pub mod verifier;
-<<<<<<< HEAD
-use serde::Serialize;
-=======
 pub mod handle;
->>>>>>> 4982bfc7
 
 /// External interface to verifier a provider
 ///
@@ -70,7 +67,93 @@
   }
 }
 
-<<<<<<< HEAD
+ffi_fn! {
+    /// Get a Handle to a newly created verifier. You should call `pactffi_verifier_shutdown` when
+    /// done with the verifier to free all allocated resources
+    ///
+    /// # Safety
+    ///
+    /// This function is safe.
+    ///
+    /// # Error Handling
+    ///
+    /// Returns NULL on error.
+    fn pactffi_verifier_new() -> *mut handle::VerifierHandle {
+        let handle = handle::VerifierHandle::new();
+        ptr::raw_to(handle)
+    } {
+        ptr::null_mut_to::<handle::VerifierHandle>()
+    }
+}
+
+ffi_fn! {
+    /// Shutdown the verifier and release all resources
+    fn pactffi_verifier_shutdown(handle: *mut handle::VerifierHandle) {
+        ptr::drop_raw(handle);
+    }
+}
+
+ffi_fn! {
+    /// Set the provider details for the Pact verifier. Passing a NULL for any field will
+    /// use the default value for that field.
+    ///
+    /// # Safety
+    ///
+    /// All string fields must contain valid UTF-8. Invalid UTF-8
+    /// will be replaced with U+FFFD REPLACEMENT CHARACTER.
+    ///
+    fn pactffi_verifier_set_provider_info(
+      handle: *mut handle::VerifierHandle,
+      name: *const c_char,
+      scheme: *const c_char,
+      host: *const c_char,
+      port: c_ushort,
+      path: *const c_char
+    ) {
+      let handle = as_mut!(handle);
+      let name = if_null(name, "provider");
+      let scheme = if_null(scheme, "http");
+      let host = if_null(host, "localhost");
+      let path = if_null(path, "/");
+
+      handle.update_provider_info(name, scheme, host, port as u16, path);
+    }
+}
+
+ffi_fn! {
+    /// Adds a Pact file as a source to verify.
+    ///
+    /// # Safety
+    ///
+    /// All string fields must contain valid UTF-8. Invalid UTF-8
+    /// will be replaced with U+FFFD REPLACEMENT CHARACTER.
+    ///
+    fn pactffi_verifier_add_file_source(
+      handle: *mut handle::VerifierHandle,
+      file: *const c_char
+    ) {
+      let handle = as_mut!(handle);
+      let file = safe_str!(file);
+
+      handle.add_file_source(file);
+    }
+}
+
+ffi_fn! {
+    /// Runs the verification.
+    ///
+    /// # Error Handling
+    ///
+    /// Errors will be reported with a non-zero return value.
+    fn pactffi_verifier_execute(handle: *mut handle::VerifierHandle) -> c_int {
+      let handle = as_mut!(handle);
+
+      handle.execute()
+    } {
+      EXIT_FAILURE
+    }
+}
+
 #[derive(Serialize)]
 struct Argument {
     name: Option<String>,
@@ -122,7 +205,7 @@
     // Iterate through the args, extracting info from each to then add to a Vector of args
     let mut args: Vec<Argument> = Vec::new();
     for opt in app.p.opts.iter() {
-        let mut arg = Argument{ name: None, short: None, long: None, help: None };
+        let mut arg = Argument { name: None, short: None, long: None, help: None };
 
         // Name
         // TODO: Maybe superfluous as this is always the same as the long
@@ -165,91 +248,4 @@
     let json = serde_json::to_string(&args).unwrap();
     let c_str = CString::new(json).unwrap();
     c_str.into_raw() as *const c_char
-=======
-ffi_fn! {
-    /// Get a Handle to a newly created verifier. You should call `pactffi_verifier_shutdown` when
-    /// done with the verifier to free all allocated resources
-    ///
-    /// # Safety
-    ///
-    /// This function is safe.
-    ///
-    /// # Error Handling
-    ///
-    /// Returns NULL on error.
-    fn pactffi_verifier_new() -> *mut handle::VerifierHandle {
-        let handle = handle::VerifierHandle::new();
-        ptr::raw_to(handle)
-    } {
-        ptr::null_mut_to::<handle::VerifierHandle>()
-    }
-}
-
-ffi_fn! {
-    /// Shutdown the verifier and release all resources
-    fn pactffi_verifier_shutdown(handle: *mut handle::VerifierHandle) {
-        ptr::drop_raw(handle);
-    }
-}
-
-ffi_fn! {
-    /// Set the provider details for the Pact verifier. Passing a NULL for any field will
-    /// use the default value for that field.
-    ///
-    /// # Safety
-    ///
-    /// All string fields must contain valid UTF-8. Invalid UTF-8
-    /// will be replaced with U+FFFD REPLACEMENT CHARACTER.
-    ///
-    fn pactffi_verifier_set_provider_info(
-      handle: *mut handle::VerifierHandle,
-      name: *const c_char,
-      scheme: *const c_char,
-      host: *const c_char,
-      port: c_ushort,
-      path: *const c_char
-    ) {
-      let handle = as_mut!(handle);
-      let name = if_null(name, "provider");
-      let scheme = if_null(scheme, "http");
-      let host = if_null(host, "localhost");
-      let path = if_null(path, "/");
-
-      handle.update_provider_info(name, scheme, host, port as u16, path);
-    }
-}
-
-ffi_fn! {
-    /// Adds a Pact file as a source to verify.
-    ///
-    /// # Safety
-    ///
-    /// All string fields must contain valid UTF-8. Invalid UTF-8
-    /// will be replaced with U+FFFD REPLACEMENT CHARACTER.
-    ///
-    fn pactffi_verifier_add_file_source(
-      handle: *mut handle::VerifierHandle,
-      file: *const c_char
-    ) {
-      let handle = as_mut!(handle);
-      let file = safe_str!(file);
-
-      handle.add_file_source(file);
-    }
-}
-
-ffi_fn! {
-    /// Runs the verification.
-    ///
-    /// # Error Handling
-    ///
-    /// Errors will be reported with a non-zero return value.
-    fn pactffi_verifier_execute(handle: *mut handle::VerifierHandle) -> c_int {
-      let handle = as_mut!(handle);
-
-      handle.execute()
-    } {
-      EXIT_FAILURE
-    }
->>>>>>> 4982bfc7
 }