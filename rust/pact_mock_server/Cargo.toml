--- conflicted
+++ resolved
@@ -14,16 +14,9 @@
 ]
 
 [dependencies]
-<<<<<<< HEAD
-libc = "0.2.29"
-serde_json = "1.0.2"
-# pact_matching = "0.3.0"
-pact_matching = { path = "../pact_matching" }
-=======
 libc = "0.2.9"
 serde_json = "1.0"
-pact_matching = { version =  "0.2.2", path = "../pact_matching" }
->>>>>>> 801302f6
+pact_matching = { version =  "0.3.0", path = "../pact_matching" }
 p-macro = "0.2.0"
 env_logger = "0.4.3"
 log = "0.3.8"
