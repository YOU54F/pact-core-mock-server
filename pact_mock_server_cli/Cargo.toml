[package]
name = "pact_mock_server_cli"
version = "2.0.0-beta.1"
authors = ["Ronald Holshausen <ronald.holshausen@gmail.com>"]
edition = "2021"
description = "Standalone pact mock server for consumer pact tests"
homepage = "https://www.pact.io"
repository = "https://github.com/pact-foundation/pact-core-mock-server/tree/main/pact_mock_server_cli"
readme = "README.md"
keywords = ["testing", "pact", "cdc", "mockserver"]
license = "MIT"
exclude = [
    "*.iml"
]

[features]
default = ["datetime", "xml", "plugins", "multipart", "tls"]
datetime = ["pact_models/datetime", "pact_matching/datetime", "pact_mock_server/datetime"] # Support for date/time matchers and expressions
xml = ["pact_models/xml", "pact_matching/xml", "pact_mock_server/xml"] # support for matching XML documents
plugins = ["pact_matching/plugins", "pact_mock_server/plugins"]
multipart = ["pact_matching/multipart", "pact_mock_server/multipart"] # suport for MIME multipart bodies
tls = ["pact_mock_server/tls", "dep:rustls"]

[dependencies]
anyhow = "1.0.86"
bytes = "1.7.1"
clap = { version = "4.5.16", features = ["cargo"] }
comfy-table = "7.1.1"
http = "1.1.0"
hyper = { version = "1.4.1", features = ["full"] }
hyper-util = "0.1.7"
maplit = "1.0.2"
itertools = "0.14.0"
log = "0.4.22"
lazy_static = "1.5.0"
<<<<<<< HEAD
pact_matching = { version = "~2.0.0-beta", default-features = false }
pact_mock_server = { version = "~2.1.0", path = "../pact_mock_server", default-features = false }
pact_models = { version = "~1.3.1", default-features = false }
=======
pact_matching = { version = "~1.2.11", default-features = false }
pact_mock_server = { version = "~2.0.2", path = "../pact_mock_server", default-features = false }
pact_models = { version = "~1.3.3", default-features = false }
>>>>>>> 4442eecd
rand = "0.8.5"
regex = "1.10.6"
reqwest = { version = "0.12.7", default-features = false, features = ["rustls-tls-native-roots", "blocking", "json"] }
rustls = { version = "0.23.12", optional = true, default-features = false, features = ["ring"] }
serde_json = "1.0.127"
tokio = { version = "1.40.0", features = ["full"] }
tracing = "0.1.40"
tracing-appender = "0.2.3"
tracing-core = "0.1.32"
tracing-subscriber = { version = "0.3.18", features = ["env-filter", "local-time", "tracing-log"] }
url = "2.5.2"
uuid = { version = "1.10.0", features = ["v4"] }
webmachine-rust = "0.5.0"

[dev-dependencies]
quickcheck = "1.0.3"
expectest = "0.12.0"
trycmd = "0.15.7"
test-log = "0.2.16"
env_logger = "0.11.5"<|MERGE_RESOLUTION|>--- conflicted
+++ resolved
@@ -33,15 +33,9 @@
 itertools = "0.14.0"
 log = "0.4.22"
 lazy_static = "1.5.0"
-<<<<<<< HEAD
 pact_matching = { version = "~2.0.0-beta", default-features = false }
 pact_mock_server = { version = "~2.1.0", path = "../pact_mock_server", default-features = false }
-pact_models = { version = "~1.3.1", default-features = false }
-=======
-pact_matching = { version = "~1.2.11", default-features = false }
-pact_mock_server = { version = "~2.0.2", path = "../pact_mock_server", default-features = false }
 pact_models = { version = "~1.3.3", default-features = false }
->>>>>>> 4442eecd
 rand = "0.8.5"
 regex = "1.10.6"
 reqwest = { version = "0.12.7", default-features = false, features = ["rustls-tls-native-roots", "blocking", "json"] }
