--- conflicted
+++ resolved
@@ -32,15 +32,9 @@
 itertools = "0.13.0"
 log = "0.4.20"
 lazy_static = "1.4.0"
-<<<<<<< HEAD
-pact_matching = { version = "~1.2.2", default-features = false }
+pact_matching = { version = "~1.2.4", default-features = false }
 pact_mock_server = { version = "~2.0.0-beta.0", path = "../pact_mock_server", default-features = false }
-pact_models = { version = "~1.2.0", default-features = false }
-=======
-pact_matching = { version = "~1.2.4", default-features = false }
-pact_mock_server = { version = "~1.2.7", path = "../pact_mock_server", default-features = false }
 pact_models = { version = "~1.2.1", default-features = false }
->>>>>>> febf7974
 rand = "0.8.5"
 regex = "1.10.2"
 reqwest = { version = "0.12.4", default-features = false, features = ["rustls-tls-native-roots", "blocking", "json"] }
